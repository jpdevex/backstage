--- conflicted
+++ resolved
@@ -20,7 +20,7 @@
 import { useLocation, useParams, useNavigate } from 'react-router-dom';
 
 import { Grid } from '@material-ui/core';
-import { Header, Content } from '@backstage/core';
+import { Header, Content, ItemCard } from '@backstage/core';
 
 import transformer, {
   addBaseUrl,
@@ -31,7 +31,6 @@
 } from '../transformers';
 import { docStorageURL } from '../../config';
 import URLParser from '../urlParser';
-import { DocsCard } from './DocsCard';
 
 const useFetch = (url: string) => {
   const state = useAsync(async () => {
@@ -110,7 +109,6 @@
         subtitle={componentId ?? 'Documentation available in Backstage'}
       />
 
-<<<<<<< HEAD
       <Content>
         {componentId ? (
           <div ref={shadowDomRef} />
@@ -133,28 +131,6 @@
                 label="Read Docs"
                 description="Getting started guides, API Overview, documentation around how to Create a Plugin and more. "
               />
-=======
-          <Content>
-            <Grid container>
-              <Grid item xs={12} sm={6} md={3}>
-                <DocsCard
-                  onClick={() => navigate('/docs/mkdocs')}
-                  tags={['Developer Tool']}
-                  title="MkDocs"
-                  label="Read Docs"
-                  description="MkDocs is a fast, simple and downright gorgeous static site generator that's geared towards building project documentation. "
-                />
-              </Grid>
-              <Grid item xs={12} sm={6} md={3}>
-                <DocsCard
-                  onClick={() => navigate('/docs/backstage-microsite')}
-                  tags={['Service']}
-                  title="Backstage"
-                  label="Read Docs"
-                  description="Getting started guides, API Overview, documentation around how to Create a Plugin and more. "
-                />
-              </Grid>
->>>>>>> 722c4a57
             </Grid>
           </Grid>
         )}
