/*
 * Copyright 2020 Spotify AB
 *
 * Licensed under the Apache License, Version 2.0 (the "License");
 * you may not use this file except in compliance with the License.
 * You may obtain a copy of the License at
 *
 *     http://www.apache.org/licenses/LICENSE-2.0
 *
 * Unless required by applicable law or agreed to in writing, software
 * distributed under the License is distributed on an "AS IS" BASIS,
 * WITHOUT WARRANTIES OR CONDITIONS OF ANY KIND, either express or implied.
 * See the License for the specific language governing permissions and
 * limitations under the License.
 */
import {
  isPluginApplicableToEntity as isTravisCIAvailable,
  RecentTravisCIBuildsWidget,
  Router as TravisCIRouter,
} from '@roadiehq/backstage-plugin-travis-ci';
import {
  isPluginApplicableToEntity as isGitHubActionsAvailable,
  RecentWorkflowRunsCard,
  Router as GitHubActionsRouter,
} from '@backstage/plugin-github-actions';
import {
  Router as CloudbuildRouter,
  isPluginApplicableToEntity as isCloudbuildAvailable,
} from '@backstage/plugin-cloudbuild';
import {
  Router as JenkinsRouter,
  isPluginApplicableToEntity as isJenkinsAvailable,
  LatestRunCard as JenkinsLatestRunCard,
} from '@backstage/plugin-jenkins';
import {
  isPluginApplicableToEntity as isCircleCIAvailable,
  Router as CircleCIRouter,
} from '@backstage/plugin-circleci';
import { Router as ApiDocsRouter } from '@backstage/plugin-api-docs';
import { Router as SentryRouter } from '@backstage/plugin-sentry';
import { EmbeddedDocsRouter as DocsRouter } from '@backstage/plugin-techdocs';
import { Router as KubernetesRouter } from '@backstage/plugin-kubernetes';
import {
  Router as GitHubInsightsRouter,
  isPluginApplicableToEntity as isGitHubAvailable,
  ReadMeCard,
  LanguagesCard,
  ReleasesCard,
} from '@roadiehq/backstage-plugin-github-insights';
import React, { ReactNode } from 'react';
import {
  AboutCard,
  EntityPageLayout,
  useEntity,
} from '@backstage/plugin-catalog';
import { Entity } from '@backstage/catalog-model';
import { Button, Grid } from '@material-ui/core';
import { EmptyState } from '@backstage/core';
import {
  EmbeddedRouter as LighthouseRouter,
  LastLighthouseAuditCard,
  isPluginApplicableToEntity as isLighthouseAvailable,
} from '@backstage/plugin-lighthouse/';
import { Router as PullRequestsRouter } from '@roadiehq/backstage-plugin-github-pull-requests';

const CICDSwitcher = ({ entity }: { entity: Entity }) => {
  // This component is just an example of how you can implement your company's logic in entity page.
  // You can for example enforce that all components of type 'service' should use GitHubActions
  switch (true) {
    case isJenkinsAvailable(entity):
      return <JenkinsRouter entity={entity} />;
    case isGitHubActionsAvailable(entity):
      return <GitHubActionsRouter entity={entity} />;
    case isCircleCIAvailable(entity):
      return <CircleCIRouter entity={entity} />;
    case isCloudbuildAvailable(entity):
      return <CloudbuildRouter entity={entity} />;
    case isTravisCIAvailable(entity):
      return <TravisCIRouter entity={entity} />;
    default:
      return (
        <EmptyState
          title="No CI/CD available for this entity"
          missing="info"
          description="You need to add an annotation to your component if you want to enable CI/CD for it. You can read more about annotations in Backstage by clicking the button below."
          action={
            <Button
              variant="contained"
              color="primary"
              href="https://backstage.io/docs/features/software-catalog/well-known-annotations"
            >
              Read more
            </Button>
          }
        />
      );
  }
};

const RecentCICDRunsSwitcher = ({ entity }: { entity: Entity }) => {
  let content: ReactNode;
  switch (true) {
    case isJenkinsAvailable(entity):
      content = <JenkinsLatestRunCard branch="master" />;
      break;
    case isGitHubActionsAvailable(entity):
      content = <RecentWorkflowRunsCard entity={entity} />;
      break;
    case isTravisCIAvailable(entity):
      content = <RecentTravisCIBuildsWidget entity={entity} />;
      break;
    default:
      content = null;
  }
  if (!content) {
    return null;
  }
  return (
    <Grid item sm={6}>
      {content}
    </Grid>
  );
};

const OverviewContent = ({ entity }: { entity: Entity }) => (
  <Grid container spacing={3}>
    <Grid item md={6}>
      <AboutCard entity={entity} />
    </Grid>
    <RecentCICDRunsSwitcher entity={entity} />
    {isGitHubAvailable(entity) && (
      <>
        <Grid item md={6}>
          <LanguagesCard entity={entity} />
          <ReleasesCard entity={entity} />
        </Grid>
        <Grid item md={6}>
          <ReadMeCard entity={entity} maxHeight={350} />
        </Grid>
      </>
    )}
    {isLighthouseAvailable(entity) && (
      <Grid item sm={4}>
        <LastLighthouseAuditCard />
      </Grid>
    )}
  </Grid>
);

const ServiceEntityPage = ({ entity }: { entity: Entity }) => (
  <EntityPageLayout>
    <EntityPageLayout.Content
      path="/"
      title="Overview"
      element={<OverviewContent entity={entity} />}
    />
    <EntityPageLayout.Content
      path="/ci-cd/*"
      title="CI/CD"
      element={<CICDSwitcher entity={entity} />}
    />
    <EntityPageLayout.Content
      path="/sentry"
      title="Sentry"
      element={<SentryRouter entity={entity} />}
    />
    <EntityPageLayout.Content
      path="/api/*"
      title="API"
      element={<ApiDocsRouter entity={entity} />}
    />
    <EntityPageLayout.Content
      path="/docs/*"
      title="Docs"
      element={<DocsRouter entity={entity} />}
    />
    <EntityPageLayout.Content
      path="/kubernetes/*"
      title="Kubernetes"
      element={<KubernetesRouter entity={entity} />}
    />
    <EntityPageLayout.Content
<<<<<<< HEAD
      path="/pull-requests"
      title="Pull Requests"
      element={<PullRequestsRouter entity={entity} />}
=======
      path="/code-insights"
      title="Code Insights"
      element={<GitHubInsightsRouter entity={entity} />}
>>>>>>> 46b9ae82
    />
  </EntityPageLayout>
);

const WebsiteEntityPage = ({ entity }: { entity: Entity }) => (
  <EntityPageLayout>
    <EntityPageLayout.Content
      path="/"
      title="Overview"
      element={<OverviewContent entity={entity} />}
    />
    <EntityPageLayout.Content
      path="/ci-cd/*"
      title="CI/CD"
      element={<CICDSwitcher entity={entity} />}
    />
    <EntityPageLayout.Content
      path="/lighthouse/*"
      title="Lighthouse"
      element={<LighthouseRouter entity={entity} />}
    />
    <EntityPageLayout.Content
      path="/sentry"
      title="Sentry"
      element={<SentryRouter entity={entity} />}
    />
    <EntityPageLayout.Content
      path="/docs/*"
      title="Docs"
      element={<DocsRouter entity={entity} />}
    />
    <EntityPageLayout.Content
      path="/kubernetes/*"
      title="Kubernetes"
      element={<KubernetesRouter entity={entity} />}
    />
    <EntityPageLayout.Content
<<<<<<< HEAD
      path="/pull-requests"
      title="Pull Requests"
      element={<PullRequestsRouter entity={entity} />}
=======
      path="/code-insights"
      title="Code Insights"
      element={<GitHubInsightsRouter entity={entity} />}
>>>>>>> 46b9ae82
    />
  </EntityPageLayout>
);
const DefaultEntityPage = ({ entity }: { entity: Entity }) => (
  <EntityPageLayout>
    <EntityPageLayout.Content
      path="/*"
      title="Overview"
      element={<OverviewContent entity={entity} />}
    />
    <EntityPageLayout.Content
      path="/docs/*"
      title="Docs"
      element={<DocsRouter entity={entity} />}
    />
  </EntityPageLayout>
);

export const EntityPage = () => {
  const { entity } = useEntity();
  switch (entity?.spec?.type) {
    case 'service':
      return <ServiceEntityPage entity={entity} />;
    case 'website':
      return <WebsiteEntityPage entity={entity} />;
    default:
      return <DefaultEntityPage entity={entity} />;
  }
};<|MERGE_RESOLUTION|>--- conflicted
+++ resolved
@@ -180,15 +180,14 @@
       element={<KubernetesRouter entity={entity} />}
     />
     <EntityPageLayout.Content
-<<<<<<< HEAD
       path="/pull-requests"
       title="Pull Requests"
       element={<PullRequestsRouter entity={entity} />}
-=======
+    />
+    <EntityPageLayout.Content
       path="/code-insights"
       title="Code Insights"
       element={<GitHubInsightsRouter entity={entity} />}
->>>>>>> 46b9ae82
     />
   </EntityPageLayout>
 );
@@ -226,15 +225,14 @@
       element={<KubernetesRouter entity={entity} />}
     />
     <EntityPageLayout.Content
-<<<<<<< HEAD
       path="/pull-requests"
       title="Pull Requests"
       element={<PullRequestsRouter entity={entity} />}
-=======
+    />
+    <EntityPageLayout.Content
       path="/code-insights"
       title="Code Insights"
       element={<GitHubInsightsRouter entity={entity} />}
->>>>>>> 46b9ae82
     />
   </EntityPageLayout>
 );
