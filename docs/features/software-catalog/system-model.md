--- conflicted
+++ resolved
@@ -1,12 +1,7 @@
-<<<<<<< HEAD
 ---
 id: system-model
 title: System Model
 ---
-
-## TODO
-=======
-# Backstage System Model
 
 We believe that a strong shared understanding and terminology around systems,
 software and resources leads to a better Backstage experience.
@@ -101,5 +96,4 @@
 ## Links
 
 - [Original RFC](https://github.com/spotify/backstage/issues/390)
-- [YAML file format](../../architecture-decisions/adr002-default-catalog-file-format.md)
->>>>>>> ec13744b
+- [YAML file format](../../architecture-decisions/adr002-default-catalog-file-format.md)